--- conflicted
+++ resolved
@@ -3,70 +3,5 @@
 
 mod weight_per_hour;
 
-<<<<<<< HEAD
 mod weight_per_date;
-pub use weight_per_hour::*;
-pub use weight_per_date::*;
-
-trait BenchmarkPort: VesselBenchmarkOutbound + VesselBenchmarkInbound {}
-
-#[async_trait]
-pub trait VesselBenchmark: Send + Sync {
-    fn benchmark_id(&self) -> VesselBenchmarkId;
-    async fn benchmark(
-        &self,
-        vessel: &Vessel,
-        adapter: &dyn VesselBenchmarkOutbound,
-    ) -> Result<f64, BenchmarkError>;
-    async fn produce_and_store_benchmarks(
-        &self,
-        input_adapter: &dyn VesselBenchmarkInbound,
-        output_adapter: &dyn VesselBenchmarkOutbound,
-    ) -> Result<(), BenchmarkError> {
-        let id = self.benchmark_id();
-        let vessels = output_adapter
-            .vessels()
-            .await
-            .change_context(BenchmarkError)?
-            .into_iter()
-            .map(|v| (v.fiskeridir.id, v))
-            .collect::<HashMap<FiskeridirVesselId, Vessel>>();
-
-        let mut outputs = Vec::with_capacity(vessels.len());
-        for v in vessels.into_values() {
-            match self.benchmark(&v, output_adapter).await {
-                Ok(value) => {
-                    outputs.push(VesselBenchmarkOutput {
-                        benchmark_id: id,
-                        vessel_id: v.fiskeridir.id,
-                        value,
-                    });
-                }
-                Err(e) => {
-                    event!(Level::ERROR, "failed to run benchmark {}, err: {:?}", id, e);
-                }
-            }
-        }
-
-        input_adapter
-            .add_output(outputs)
-            .await
-            .change_context(BenchmarkError)?;
-
-        Ok(())
-    }
-}
-
-#[derive(Debug)]
-pub struct BenchmarkError;
-
-impl Context for BenchmarkError {}
-
-impl std::fmt::Display for BenchmarkError {
-    fn fmt(&self, f: &mut std::fmt::Formatter<'_>) -> std::fmt::Result {
-        f.write_str("an error occured while running a benchmark")
-    }
-}
-=======
-pub use weight_per_hour::*;
->>>>>>> 3a104ed7
+pub use weight_per_hour::*;